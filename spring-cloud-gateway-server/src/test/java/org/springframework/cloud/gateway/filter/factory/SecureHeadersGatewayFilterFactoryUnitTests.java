--- conflicted
+++ resolved
@@ -87,16 +87,9 @@
 				"x-content-type-options", "referrer-policy", "content-security-policy", "x-download-options",
 				"x-permitted-cross-domain-policies"));
 
-<<<<<<< HEAD
-		SecureHeadersGatewayFilterFactory filterFactory = new SecureHeadersGatewayFilterFactory(properties);
-		NameConfig config = new NameConfig();
-		config.setName("SecureHeadersGatewayFilter");
-		filter = filterFactory.apply(config);
-=======
 		SecureHeadersGatewayFilterFactory filterFactory = new SecureHeadersGatewayFilterFactory(
 				properties);
 		filter = filterFactory.apply(new Config());
->>>>>>> 9a5ed352
 
 		filter.filter(exchange, filterChain);
 
@@ -148,12 +141,8 @@
 
 	@Test
 	public void toStringFormat() {
-<<<<<<< HEAD
-		GatewayFilter filter = new SecureHeadersGatewayFilterFactory(new SecureHeadersProperties()).apply("");
-=======
 		GatewayFilter filter = new SecureHeadersGatewayFilterFactory(
 				new SecureHeadersProperties()).apply(new Config());
->>>>>>> 9a5ed352
 		Assertions.assertThat(filter.toString()).contains("SecureHeaders");
 	}
 
