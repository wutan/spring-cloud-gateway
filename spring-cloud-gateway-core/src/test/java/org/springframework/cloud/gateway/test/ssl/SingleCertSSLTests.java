--- conflicted
+++ resolved
@@ -17,11 +17,6 @@
 
 package org.springframework.cloud.gateway.test.ssl;
 
-<<<<<<< HEAD
-=======
-import static org.springframework.boot.test.context.SpringBootTest.WebEnvironment.RANDOM_PORT;
-
->>>>>>> c7525f6f
 import javax.net.ssl.SSLException;
 
 import io.netty.handler.ssl.SslContext;
@@ -69,7 +64,7 @@
 					httpClient);
 			baseUri = "https://localhost:" + port;
 			this.webClient = WebClient.builder().clientConnector(httpConnector)
-					.baseUrl(baseUri).build();			
+					.baseUrl(baseUri).build();
 			this.testClient = WebTestClient.bindToServer(httpConnector).baseUrl(baseUri).build();
 		}
 		catch (SSLException e) {
